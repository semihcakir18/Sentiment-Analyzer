--- conflicted
+++ resolved
@@ -295,24 +295,15 @@
             train_loss = self.loss_func.loss(y_train.reshape(-1, 1), train_predictions)
             train_accuracy = self.calculate_accuracy(y_train, train_predictions)
 
-<<<<<<< HEAD
-            self.loss_history.append(train_loss)
-            self.accuracy_history.append(train_accuracy)
-=======
             self.train_loss_history.append(train_loss)
             self.train_accuracy_history.append(train_accuracy)
             
->>>>>>> 37782163
 
             # Calculate epoch time
             epoch_time = time.time() - epoch_start_time
             
             # Print progress with timing
-<<<<<<< HEAD
-            print(f"Epoch {epoch + 1}/{epochs} - Loss: {train_loss:.4f}, Accuracy: {train_accuracy:.4f} - Time: {epoch_time:.2f}s")
-=======
             print(f"Epoch {epoch + 1}/{epochs} - Loss: {train_loss:.4f}, Accuracy: {train_accuracy:.4f} - Time: {epoch_time:.2f}s",end="")
->>>>>>> 37782163
                     
             # Validation metrics if provided
             if X_val is not None and y_val is not None:
@@ -322,11 +313,6 @@
                 )
                 val_accuracy = self.calculate_accuracy(y_val, val_predictions)
                 print(
-<<<<<<< HEAD
-                    f"                    Val Loss: {val_loss:.4f}, Val Accuracy: {val_accuracy:.4f}"
-                )
-
-=======
                     f" --- Val Loss: {val_loss:.4f}, Val Accuracy: {val_accuracy:.4f} \n"
                 )
 
@@ -343,17 +329,13 @@
                         print(f"Early stopping at epoch {epoch}")
                         break
 
->>>>>>> 37782163
         # Calculate total training time
         total_time = time.time() - total_start_time
         avg_epoch_time = total_time / epochs
         
         print("Training completed!")
-<<<<<<< HEAD
-=======
         print(f"Best epoch number: {best_epoch_number}")
         print(f"Val_acc of the best epoch: {best_val_accuracy}")
->>>>>>> 37782163
         print(f"Total training time: {total_time:.2f}s")
         print(f"Average time per epoch: {avg_epoch_time:.2f}s")
 
